#!/usr/bin/env python
# -*- coding: utf-8 -*-

###############################################################################
# fitting 2d data
###############################################################################

import numpy as np
import sys
from scipy.signal import argrelmax
import matplotlib.pyplot as plt

import lmfit


"""
### CODING NOTICE ###

# Naming
function names ... Follow "lmfit.lineshapes" function
                    ('lorentzian', 'gaussian', ...)
parameter names ... Each function's parameters which are noticed
                    in lmfit's documentation of "built-in models"
                    (for lorentzian, 'amplitude', 'center', ...)

"""


epsilon = 1e-8


class Processor(lmfit.Parameters):
    """
    deals with phonon scattering experimental data
    """
    def __init__(self, x_arr=None, y_arr=None, name=None):
        """
        input       : x_arr; np.array
                      y_arr; np.array
        """

        # ### inheritance
        # super().__init__()
        self.lmfit_params = lmfit.Parameters()

        # set self
        self.x_arr = x_arr
        self.y_arr = y_arr
        self.name = name
        self.peak_idx_lst = None  # ex) [36, 62, 97]
        self.peak_pair_idx_lst = None  # ex) [[36, 97], [...], ...]
        self.best_param_lst = None  # [[initA_0, initx0_0, initd_0], ...]
        self.revised_best_param_lst = None
        self.center_move = None
        self.function = None
        self.center_peak = None  # ex) 62 or [36, 97]
        self.func_info_lst = None

    def find_peak(self, order, notice=True):
        """
        input       : order; int
                      notice; bool => True (default)
        output      : np.array => argrelmax_arr
        description : find peak from data_lst
                      you can change the value of 'order', which is parameter
                      of definition 'scipy.signal.argrelmax'
                      see more about 'scipy.signal.argrelmax'
                      http://jinpei0908.hatenablog.com/entry/2016/11/26/224216
        """
        # extrema, _ = argrelmax(self.y_arr, order=order)
        extrema = argrelmax(self.y_arr, order=order)
        self.peak_idx_lst = list(extrema[0])  # TODO Why not np.ndarray
        if notice:
            print("found %s peaks" % len(self.peak_idx_lst))

    def add_peak(self, idx, run_mode='test'):
        """
        input       : run_mode; str => 'test' or 'add'
        """
        if run_mode == 'test':
            fig = plt.figure()
            ax = fig.add_subplot(111)
            self.plot(ax)
            ax.scatter(self.x_arr[idx], self.y_arr[idx],
                       marker="*", c='blue', s=100)
            ax.set_title(self.name)
            plt.show()
            plt.close()

        elif run_mode == 'add':
            if idx in self.peak_idx_lst:
                raise ValueError("index %s is already in the peak_idx_lst !")

            self.peak_idx_lst.append(idx)
            self.peak_idx_lst.sort()

    def remove_peak(self, idx):
        """
        input       : idx; int => remove peak index
        """
        self.peak_idx_lst.remove(idx)
        self.best_param_lst = None  # FIXME what are these variables?
        self.revised_best_param_lst = None
        self.center_move = None
        self.function = None
        self.center_peak = None
        print("self.best_param_lst were set None")

    def find_peak_pair(self, threshold=6, notice=True):
        """
        input       : threshold; float or int => threshold=6 (default)
        description : recognize A and B as pair if abs(A) - abs(B) < threshold
        set         : self.peak_pair_idx_lst
        """
        if self.peak_idx_lst is None:
            raise ValueError("You have to execute find_peak ahead !")

        # condition => stokes anti-stokes
        pair_lst = []
        flag_lst = []
        for i in range(int(len(self.peak_idx_lst)/2)+1):
            # for j in range(len(peak_idx_lst)-1, i, -1):
            for j in range(len(self.peak_idx_lst)-1, i, -1):
                mean = (self.x_arr[self.peak_idx_lst[i]]
                        + self.x_arr[self.peak_idx_lst[j]])
                if abs(mean) < threshold \
                        and i not in flag_lst and j not in flag_lst:
                    pair_lst.append(
                      [self.peak_idx_lst[i], self.peak_idx_lst[j]])
                    flag_lst.extend([i, j])

        self.peak_pair_idx_lst = pair_lst

        if notice:
            print("found %s pair" % str(len(self.peak_pair_idx_lst)))

    def revise_peak_pair(self, peak_pair_lst, run_mode='test'):
        """
        input       : run_mode; str => 'test' or 'revise'
        """
        if run_mode == 'test':
            self.peak_pair_idx_lst = peak_pair_lst
            fig = plt.figure()
            ax = fig.add_subplot(111)
            self.plot(ax)
            plt.title(self.name)
            plt.show()
            plt.close()

        elif run_mode == 'revise':
            self.peak_pair_idx_lst = peak_pair_lst

        else:
            raise ValueError("run_mode must be 'test' or 'revise'")

    def set_function_info(self, func_name_lst):
        """
        set the type of function
        ex)["gaussian", "lorentzian"]
        """
        def default_params(name):
            if name in ['amplitude', 'sigma']:
                min_ = epsilon
            else:
                min_ = None

            return {'value': None, 'vary': True, 'min': min_, 'max': None}

        if len(func_name_lst) != len(self.peak_idx_lst):
            raise ValueError("The number of peaks and functions"
                             "must be the same")

        func_info_lst = []  # FIXME revise this option
        for func in self.func_name_lst:
            if func == 'lorentzian':
                func_info_dic = {'function': func,
<<<<<<< HEAD
                                 'amplitude': default_params['amplitude'],
                                 'center': default_params['center'],
                                 'sigma': default_params['sigma']}
=======
                                 'amplitude': default_params('amplitude'),
                                 'center': default_params('center'),
                                 'sigma': default_params('sigma')}
>>>>>>> c61765a0

            func_info_lst.append(func_info_dic)

        self.func_info_lst = func_info_lst

    def set_fix_params(self, peak_fix_idx_lst, var_lst):
        """
        fix variables
        peak_idx_lst is index of peaks to fix ex)[2, 9]
        both arguments must be list   ex)['amplitude', 'center']#
        """
        for func_info_dic in self.func_info_lst:
            for each_idx in peak_fix_idx_lst:
                for each_var in var_lst:
                    self.func_info_lst[each_idx]["optimize"][each_var] = False

    def set_params_for_optimization(self):
        """
        set parameters for minimization
        """
        # use lmfit.Parameters
        # def common_params(param, i):
        #     return {'name': param + '_' + str(i),
        #             'value': func_info_dic['param'][param],
        #             'vary': func_info_dic['optimize'][param],
        #             'min': func_info_dic['boundary'][param][0],
        #             'max': func_info_dic['boundary'][param][1]}

        def common_params(func_info, i):
            pass

        for i, (func_info_dic, func_name) in enumerate(zip(self.func_info_lst,
                                                           self.func_name_lst)):
            # find peak pair
            same_idx = None
            for pair_idx_lst in self.peak_pair_idx_lst:
                if self.peak_idx_lst[i] == pair_idx_lst[1]:
                    same_idx = self.peak_idx_lst.index(pair_idx_lst[0])

            if func_info_dic['function'] == 'lorentzian':
                for name in ['amplitude', 'center']:
                    self.lmfit_params.add(name=name+'_'+str(i))
                if same_idx is None:
                    self.lmfit_params.add(**common_params('sigma', i))
                else:
                    self.lmfit_params.add(**common_params('sigma', i),
                                          expr='sigma_'+str(same_idx))
            else:
                print("function name %s is not understood"
                      % func_info['function'])
                sys.exit(1)
            print("%s parameters were set" % str(len(self.keys())))

    def set_function_for_optmization(self):
        """
        set parameters for minimization
        """
        def model(params, x, func_names):
            sum(getattr(lmfit.lineshapes, func)(x, **params)
                for func in func_names)

        def residual(params, x, y, func_names):
            return y - model(params, x, func_names)

        # here is how to fit using this
        # minimize(residual, self.func_info_lst,
        #          args=(x_arr, y_arr, self.func_name_lst))

    def set_initial_param(self, notice=True):
        """
        input       : idx_range; int => idx_range = 10 (default)
                          peak fit using data_arr[peak_idx-10:peak_idx+10, 0]
                          if idx_range = 10
        set         : self.best_param_lst
        description : make initial fit using self.peak_idx_lst
        """
        # check
        if self.peak_idx_lst is None:
            print("You have to execute find_peak ahead!")
            sys.exit(1)
        if self.peak_pair_idx_lst is None:
            print("You have to execute find_peak_pair ahead!")
            sys.exit(1)

        if notice:
            print("make initial fitting")

        for peak_idx in self.peak_idx_lst:
            i = None
            self.func_info_lst[i]['params']['amplitude'] = self.y_arr[peak_idx]
            self.func_info_lst[i]['params']['center'] = self.x_arr[peak_idx]
            self.func_info_lst[i]['params']['sigma'] = 1

    # def initial_fit(self, idx_range=5, notice=True):
    #     """
    #     input       : idx_range; int => idx_range = 10 (default)
    #                       peak fit using data_arr[peak_idx-10:peak_idx+10, 0]
    #                       if idx_range = 10
    #     set         : self.best_param_lst
    #     description : make initial fit using self.peak_idx_lst
    #     """
    #     # check
    #     if self.peak_idx_lst is None:
    #         print("You have to execute find_peak ahead!")
    #         sys.exit(1)
    #     if self.peak_pair_idx_lst is None:
    #         print("You have to execute find_peak_pair ahead!")
    #         sys.exit(1)

    #     if notice:
    #         print("make initial fitting")

    #     best_param_lst = []
    #     for peak_idx in self.peak_idx_lst:
    #         try:
    #             param_lst = curve_fit(
    #                 smooziee_func.lorentzian_for_curve_fit,
    #                 self.x_arr[peak_idx-idx_range:peak_idx+idx_range],
    #                 self.y_arr[peak_idx-idx_range:peak_idx+idx_range],
    #                 # p0 => initial peak point
    #                 p0=[self.y_arr[peak_idx], self.x_arr[peak_idx], 1.]
    #             )
    #             best_param_lst.append([param_lst[0][0], param_lst[0][1],
    #                                    param_lst[0][2]])
    #         except:
    #             print("index %s could not make curve_fit" % str(peak_idx))
    #             best_param_lst.append([self.y_arr[peak_idx],
    #                                    self.x_arr[peak_idx], 1.])

    # def save(self, savefile=None):
    #     """
    #     input         : savefile
    #     description   : save variables
    #     """
    #     if savefile == None:
    #         if name == None:
    #             print("Please set savefile name.")
    #             sys.exit(1)
    #         else:
    #             savefile = name

    #     outfh = h5py.File(savefile+'.hdf5', 'w')
    #     outfh.create_dataset('x_arr', data = self.x_arr)
    #     outfh.create_dataset('y_arr', data = self.y_arr)
    #     outfh.create_dataset('peak_idx_lst', data = self.peak_idx_lst)
    #     outfh.create_dataset('peak_pair_idx_lst',
    #                            data = self.peak_pair_idx_lst)
    #     outfh.create_dataset('best_param_lst', data = self.best_param_lst)
    #     try:
    #         outfh.create_dataset('revised_best_param_lst',
    #                                data = self.revised_best_param_lst)
    #         outfh.create_dataset('center_move', data = self.center_move)
    #         outfh.create_dataset('center_peak', data = self.center_peak)
    #     except:
    #         pass
    #     outfh.flush()
    #     outfh.close()

    #     # fig = plt.figure()
    #     # ax = fig.add_subplot(111)
    #     # self.plot(ax)
    #     # plt.savefig(self.name+'.png')

    # def load(self, loadfile):
    #     infh = h5py.File(loadfile, 'r')

    #     self.x_arr = np.array(list(infh['x_arr'].value))
    #     self.y_arr = np.array(list(infh['y_arr'].value))
    #     self.peak_idx_lst = list(infh['peak_idx_lst'].value)
    #     self.peak_pair_idx_lst = \
    #         list(map(list, infh['peak_pair_idx_lst'].value))
    #     self.best_param_lst = \
    #         list(map(list, infh['best_param_lst'].value))
    #     try:
    #         self.revised_best_param_lst = \
    #             list(map(list, infh['revised_best_param_lst'].value))
    #         self.center_move = int(infh['center_move'].value)
    #         try:
    #             self.center_peak = int(infh['center_peak'].value)
    #         except:
    #             self.center_peak = list(infh['center_peak'].value)
    #     except:
    #         pass
    #     infh.close()

    def plot(self, ax, run_mode=None):
        """
        input         : ax;  ex) ax = fig.add_subplot(111)
                        run_mode; str => 'raw_data', 'peak'
        """
        # raw data
        ax.scatter(self.x_arr, self.y_arr, c='red', s=2)
        ax.set_title(self.name)

        if run_mode == 'raw_data':
            return

        # find peak
        if self.peak_idx_lst is not None:
            if self.peak_pair_idx_lst is None:
                c_lst = ['black' for _ in range(len(self.peak_idx_lst))]
            else:
                c_lst = ['black' for _ in range(len(self.peak_idx_lst))]
                color_lst = ['green', 'yellow', 'pink', 'purple']
                for i in range(len(self.peak_pair_idx_lst)):
                    for j in self.peak_pair_idx_lst[i]:
                        c_lst[self.peak_idx_lst.index(j)] = color_lst[i]

            ax.scatter(self.x_arr[self.peak_idx_lst],
                       self.y_arr[self.peak_idx_lst],
                       c=c_lst, s=30)

        if run_mode == 'peak':
            return

        # smoothing
        # if self.func_info_lst[0]['params']['amplitude'] is not None:
        #     def tot_func(x):
        #         return sum(getattr(lmfit.lineshapes, func_info['function'])
        #                    (x, **func_info['params'])
        #                    for func_info in self.func_info_lst)

        #     curve_x_arr = np.linspace(min(self.x_arr), max(self.x_arr), 200)
        #     ax.plot(curve_x_arr, [tot_func[x] for x in curve_x_arr],
        #             c='blue', linewidth=1., linestyle='--')

        # ### set center
        # if self.revised_best_param_lst is not None:
        #     r_curve_y_arr = 0
        #     for param in self.revised_best_param_lst:
        #         r_curve_y_arr += smooziee_func.lorentzian(curve_x_arr,
        #                            [param[0], param[1], param[2]]
        #                        )
        #     ax.plot(curve_x_arr, r_curve_y_arr, c='orange', linewidth=1.,
        #             linestyle='--')

        #     for param in self.best_param_lst:
        #         r_curve_y_arr = smooziee_func.lorentzian(curve_x_arr,
        #                           [param[0], param[1], param[2]])
        #         ax.plot(curve_x_arr, r_curve_y_arr, c='orange',
        #                 linewidth=0.3,
        #                 linestyle='--')

    # def initial_fit(self, idx_range=5, notice=True):
    #     """
    #     input       : idx_range; int => idx_range = 10 (default)
    #                       peak fit using data_arr[peak_idx-10:peak_idx+10, 0]
    #                       if idx_range = 10
    #     set         : self.best_param_lst
    #     description : make initial fit using self.peak_idx_lst
    #     """
    #     ### check
    #     if self.peak_idx_lst == None:
    #         print("You have to execute find_peak ahead!")
    #         sys.exit(1)
    #     if self.peak_pair_idx_lst == None:
    #         print("You have to execute find_peak_pair ahead!")
    #         sys.exit(1)

    #     if notice:
    #         print("make initial fitting")

    #     best_param_lst = []
    #     for peak_idx in self.peak_idx_lst:
    #         try:
    #             param_lst = curve_fit(
    #                 smooziee_func.lorentzian_for_curve_fit,
    #                 self.x_arr[peak_idx-idx_range:peak_idx+idx_range],
    #                 self.y_arr[peak_idx-idx_range:peak_idx+idx_range],
    #                 ### p0 => initial peak point
    #                 p0=[self.y_arr[peak_idx], self.x_arr[peak_idx], 1.]
    #             )
    #             best_param_lst.append( \
    #                 [param_lst[0][0], param_lst[0][1], param_lst[0][2]])
    #         except:
    #             print("index %s could not make curve_fit" % str(peak_idx))
    #             best_param_lst.append( \
    #                 [self.y_arr[peak_idx], self.x_arr[peak_idx], 1.])

    #     ### stokes anti-stokes revise param d
    #     for idx_pair_lst in self.peak_pair_idx_lst:
    #         mean_d_val = \
    #           (best_param_lst[self.peak_idx_lst.index(idx_pair_lst[0])][2] +
    #            best_param_lst[self.peak_idx_lst.index(idx_pair_lst[1])
    #                           ][2]) / 2
    #         best_param_lst[self.peak_idx_lst.index(idx_pair_lst[0])][2] \
    #             = mean_d_val
    #         best_param_lst[self.peak_idx_lst.index(idx_pair_lst[1])][2] \
    #             = mean_d_val

    #     self.best_param_lst = best_param_lst

    # def revise_best_param(self, revise_lst):
    #     """
    #     set         : self.best_param_lst
    #     input       : revise_lst; list
    #                     =>    [peak_idx, param_idx, val]
    #                        or [[peak_idx_1, peak_idx_2], param_idx, val]
    #                       param_idx => 0 - A  1 - x0  2 - d
    #     description : revise self.best_param_lst
    #     """
    #     ### check peak pair
    #     if type(revise_lst[0]) == int:
    #         revise_lst[0] = [revise_lst[0]]

    #     if revise_lst[1] == 2:
    #         append_lst = []
    #         for arg0_idx in revise_lst[0]:
    #             idx = self.peak_idx_lst[arg0_idx]
    #             for lst in self.peak_pair_idx_lst:
    #                 if idx in lst:
    #                     for i in range(2):
    #                         append_lst.append(self.peak_idx_lst.index(lst[i]))
    #         revise_lst[0].extend(append_lst)
    #         revise_lst[0] = list(set(revise_lst[0]))

    #     param_lst = self.best_param_lst
    #     for i in range(len(revise_lst[0])):
    #         param_lst[revise_lst[0][i]][revise_lst[1]] = \
    #             param_lst[revise_lst[0][i]][revise_lst[1]] + revise_lst[2]
    #     self.best_param_lst = param_lst

    # def set_center(self, peak_idx):
    #     """
    #     set         : self.center_peak
    #                   self.center_move
    #     input       : peak_idx; int => peak index used centering
    #     description : if peak_idx is one of the peak of pair peak,
    #                   the mean of the peaks is used
    #     """
    #     center_peak = int(self.peak_idx_lst[peak_idx])
    #     for peak_pair_lst in self.peak_pair_idx_lst:
    #         if self.peak_idx_lst[peak_idx] in peak_pair_lst:
    #             center_peak = peak_pair_lst
    #             break
    #     self.center_peak = center_peak
    #     print("set center peak: %s" % str(self.center_peak))

    #     if type(self.center_peak) == int:
    #         idx = self.peak_idx_lst.index(self.center_peak)
    #         self.center_move = -self.best_param_lst[idx][1]
    #     else:
    #         x0_lst = []
    #         for peak in self.center_peak:
    #             idx = self.peak_idx_lst.index(peak)
    #             x0_lst.append(self.best_param_lst[idx][1])
    #         self.center_move = -np.mean(np.array(x0_lst))
    #     print("lorentzians were moved: %s" % str(self.center_move))

    #     revised_best_param_lst = []
    #     for lst in self.best_param_lst:
    #         revised_best_param_lst.append(
    #           [lst[0], lst[1]+self.center_move, lst[2]])
    #     self.revised_best_param_lst = revised_best_param_lst
    #     print("revised_best_param_lst were set")<|MERGE_RESOLUTION|>--- conflicted
+++ resolved
@@ -5,7 +5,6 @@
 # fitting 2d data
 ###############################################################################
 
-import numpy as np
 import sys
 from scipy.signal import argrelmax
 import matplotlib.pyplot as plt
@@ -174,15 +173,9 @@
         for func in self.func_name_lst:
             if func == 'lorentzian':
                 func_info_dic = {'function': func,
-<<<<<<< HEAD
-                                 'amplitude': default_params['amplitude'],
-                                 'center': default_params['center'],
-                                 'sigma': default_params['sigma']}
-=======
                                  'amplitude': default_params('amplitude'),
                                  'center': default_params('center'),
                                  'sigma': default_params('sigma')}
->>>>>>> c61765a0
 
             func_info_lst.append(func_info_dic)
 
@@ -204,18 +197,8 @@
         set parameters for minimization
         """
         # use lmfit.Parameters
-        # def common_params(param, i):
-        #     return {'name': param + '_' + str(i),
-        #             'value': func_info_dic['param'][param],
-        #             'vary': func_info_dic['optimize'][param],
-        #             'min': func_info_dic['boundary'][param][0],
-        #             'max': func_info_dic['boundary'][param][1]}
-
-        def common_params(func_info, i):
-            pass
-
-        for i, (func_info_dic, func_name) in enumerate(zip(self.func_info_lst,
-                                                           self.func_name_lst)):
+
+        for i, func_info_dic in enumerate(self.func_info_lst):
             # find peak pair
             same_idx = None
             for pair_idx_lst in self.peak_pair_idx_lst:
@@ -224,15 +207,19 @@
 
             if func_info_dic['function'] == 'lorentzian':
                 for name in ['amplitude', 'center']:
-                    self.lmfit_params.add(name=name+'_'+str(i))
-                if same_idx is None:
-                    self.lmfit_params.add(**common_params('sigma', i))
-                else:
-                    self.lmfit_params.add(**common_params('sigma', i),
-                                          expr='sigma_'+str(same_idx))
+                    self.lmfit_params.add(name=name+'_'+str(i),
+                                          **func_info_dic[name])
+                for name in ['sigma']:
+                    if same_idx is None:
+                        self.lmfit_params.add(name=name+'_'+str(i),
+                                              **func_info_dic[name])
+                    else:
+                        self.lmfit_params.add(name=name+'_'+str(i),
+                                              **func_info_dic[name],
+                                              expr=name+'_'+str(same_idx))
             else:
                 print("function name %s is not understood"
-                      % func_info['function'])
+                      % func_info_dic['function'])
                 sys.exit(1)
             print("%s parameters were set" % str(len(self.keys())))
 
