--- conflicted
+++ resolved
@@ -236,13 +236,9 @@
         """
         def conv_params(func):
             if func == 'lorentzian':
-<<<<<<< HEAD
                 return {'A': 'amplitude',
                         'mu': 'center',
                         'sigma': 'sigma'}
-=======
-                return "A", "mu", "sigma"
->>>>>>> ccfb342f
             elif func == 'gaussian':
                 raise ValueError
 
@@ -251,7 +247,6 @@
                 (x, **{conv_params(func)[k]: v for k, v in params})
                 for func in func_name_lst)
 
-<<<<<<< HEAD
         def residual(params, x, y, func_name_lst):
             return y - model(params, x, func_name_lst)
 
@@ -261,9 +256,9 @@
             #          args=(x_arr, y_arr, self.func_name_lst))
 
     def initial_fit(self, idx_range=5, notice=True):
-=======
+        pass
+
     def set_initial_param(self, notice=True):
->>>>>>> ccfb342f
         """
         input       : idx_range; int => idx_range = 10 (default)
                           peak fit using data_arr[peak_idx-10:peak_idx+10, 0]
@@ -283,12 +278,9 @@
             print("make initial fitting")
 
         for peak_idx in self.peak_idx_lst:
-            self.func_info_lst[i]['params']['A']
-              = self.y_arr[peak_idx]
-            self.func_info_lst[i]['params']['mu']
-              = self.x_arr[peak_idx]
-            self.func_info_lst[i]['params']['sigma']
-              = 1
+            self.func_info_lst[i]['params']['A'] = self.y_arr[peak_idx]
+            self.func_info_lst[i]['params']['mu'] = self.x_arr[peak_idx]
+            self.func_info_lst[i]['params']['sigma'] = 1
 
 
     # def initial_fit(self, idx_range=5, notice=True):
